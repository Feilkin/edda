//! Abstract Syntax Trees
//! and stuff

use std::fmt;

use token::Token;

#[derive(Debug)]
pub enum Literal {
    Number(f64),
    String(String),
    Boolean(bool),
    Nil,
}

impl fmt::Display for Literal {
    fn fmt(&self, f: &mut fmt::Formatter) -> fmt::Result {
        match self {
            &Literal::Number(ref val) => write!(f, "{}", val),
            &Literal::String(ref val) => write!(f, "\"{}\"", val),
            &Literal::Boolean(ref val) => write!(f, "{}", val),
            &Literal::Nil => write!(f, "nil"),
        }
    }
}

#[derive(Debug)]
pub enum Expression {
    Literal(Literal),
    Unary {
        operator: Token,
        expr: Box<Expression>,
    },
    Binary {
        operator: Token,
        left: Box<Expression>,
        right: Box<Expression>,
    },
    Grouping(Box<Expression>),
    Variable(String),
}

<<<<<<< HEAD
=======
impl fmt::Display for Expression {
    fn fmt(&self, f: &mut fmt::Formatter) -> fmt::Result {
        match self {
            &Expression::Literal(ref literal) => write!(f, "{}", literal),
            &Expression::Unary {
                ref operator,
                ref expr,
            } => write!(f, "({} {})", operator, expr),
            &Expression::Binary {
                ref operator,
                ref left,
                ref right,
            } => write!(f, "({} {}, {})", operator, left, right),
            &Expression::Grouping(ref expr) => write!(f, "{}", expr),
            &Expression::Variable(ref id) => write!(f, "{}", id),
        }
    }
}

>>>>>>> 95770bbf
#[derive(Debug)]
pub enum Statement {
	Expression(Box<Expression>),
	Print(Box<Expression>),
<<<<<<< HEAD
=======
	VarDeclaration(String, Option<Box<Expression>>),
>>>>>>> 95770bbf
}<|MERGE_RESOLUTION|>--- conflicted
+++ resolved
@@ -40,34 +40,9 @@
     Variable(String),
 }
 
-<<<<<<< HEAD
-=======
-impl fmt::Display for Expression {
-    fn fmt(&self, f: &mut fmt::Formatter) -> fmt::Result {
-        match self {
-            &Expression::Literal(ref literal) => write!(f, "{}", literal),
-            &Expression::Unary {
-                ref operator,
-                ref expr,
-            } => write!(f, "({} {})", operator, expr),
-            &Expression::Binary {
-                ref operator,
-                ref left,
-                ref right,
-            } => write!(f, "({} {}, {})", operator, left, right),
-            &Expression::Grouping(ref expr) => write!(f, "{}", expr),
-            &Expression::Variable(ref id) => write!(f, "{}", id),
-        }
-    }
-}
-
->>>>>>> 95770bbf
 #[derive(Debug)]
 pub enum Statement {
 	Expression(Box<Expression>),
 	Print(Box<Expression>),
-<<<<<<< HEAD
-=======
 	VarDeclaration(String, Option<Box<Expression>>),
->>>>>>> 95770bbf
 }